# snowfall.js

A nice snow effect drawn in a canvas element, perfect for a classic 90's Winter theme.
[Config Editor Available](http://erikwatson.me/snowfall)


## Features

- [Visual config editor](http://)
- Foreground and Background Layers
- Proportional number of snowflakes across resolutions
- Small, with no dependencies

## Instructions

First, install.

```sh
# if you're using yarn
yarn add @erikwatson/snowfall

# if you're using npm
npm install @erikwatson/snowfall
```

Then...

```html
<!-- You are expected to size and position this yourself with CSS -->
<div id="snow-container"></div>

<!-- Include the lib, wherever you've put it -->
<script type="text/javascript" src="./path/to/snowfall.min.js"></script>
```

```js
snowfall.start()
```

## Build it yourself

<<<<<<< HEAD
  + `git clone git@github.com:erikwatson/SnowFall.js.git`
  + `yarn install`
  + `yarn build`

=======
- `git clone git@github.com:championchap/SnowFall.js.git`
- `yarn install`
- `yarn build`
>>>>>>> 86f4d301

## Authors

- [Erik Watson](http://erikwatson.me)<|MERGE_RESOLUTION|>--- conflicted
+++ resolved
@@ -2,7 +2,6 @@
 
 A nice snow effect drawn in a canvas element, perfect for a classic 90's Winter theme.
 [Config Editor Available](http://erikwatson.me/snowfall)
-
 
 ## Features
 
@@ -39,16 +38,9 @@
 
 ## Build it yourself
 
-<<<<<<< HEAD
-  + `git clone git@github.com:erikwatson/SnowFall.js.git`
-  + `yarn install`
-  + `yarn build`
-
-=======
 - `git clone git@github.com:championchap/SnowFall.js.git`
 - `yarn install`
 - `yarn build`
->>>>>>> 86f4d301
 
 ## Authors
 
