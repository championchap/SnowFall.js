--- conflicted
+++ resolved
@@ -1,17 +1,12 @@
 # snowfall.js
 
-<<<<<<< HEAD
-Nice snow in a JS Canvas. [Demo](http://erikwatson.me/snowfall)
-=======
-A nice snow effect drawn in a canvas element, perfect for a classic 90's Winter theme.
-
+A nice snow effect drawn in a canvas element, perfect for a classic 90's Winter theme. [Demo](http://erikwatson.me/snowfall)
 
 ## Features
 
   + Foreground and Background Layers
   + Proportional number of snowflakes across resolutions
   + Small, with no dependencies
->>>>>>> 46d5d744
 
 
 ## Instructions
